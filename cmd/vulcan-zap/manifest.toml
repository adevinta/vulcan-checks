Description = "Runs an OWASP ZAP passive or active scan"
AssetTypes = ["WebAddress"]
Timeout = 10800 # 3 hours. Expressed in seconds as an integer.
<<<<<<< HEAD
# Disabled scanners:
# 10062 - PII Disclosure - Too many false positive results.
# 10003 - Vulnerable JS Library - Duplicates the Retire.js check.
Options = '{"depth": 3, "active": true, "min_score": 7, "disabled_scanners": ["10062", "10003"]}'
=======
Options = '{"depth": 3, "active": true, "min_score": 0}'
>>>>>>> 021d611e
<|MERGE_RESOLUTION|>--- conflicted
+++ resolved
@@ -1,11 +1,7 @@
 Description = "Runs an OWASP ZAP passive or active scan"
 AssetTypes = ["WebAddress"]
 Timeout = 10800 # 3 hours. Expressed in seconds as an integer.
-<<<<<<< HEAD
 # Disabled scanners:
 # 10062 - PII Disclosure - Too many false positive results.
 # 10003 - Vulnerable JS Library - Duplicates the Retire.js check.
-Options = '{"depth": 3, "active": true, "min_score": 7, "disabled_scanners": ["10062", "10003"]}'
-=======
-Options = '{"depth": 3, "active": true, "min_score": 0}'
->>>>>>> 021d611e
+Options = '{"depth": 3, "active": true, "min_score": 0, "disabled_scanners": ["10062", "10003"]}'