--- conflicted
+++ resolved
@@ -10,11 +10,7 @@
 	github.com/adevinta/vulcan-report v1.0.0
 	github.com/adevinta/vulcan-types v1.2.5
 	github.com/avast/retry-go v3.0.0+incompatible
-<<<<<<< HEAD
 	github.com/aws/aws-sdk-go v1.47.1
-=======
-	github.com/aws/aws-sdk-go v1.47.0
->>>>>>> 50f6a865
 	github.com/cenkalti/backoff/v4 v4.2.1
 	github.com/google/go-cmp v0.6.0
 	github.com/hashicorp/go-version v1.6.0
@@ -54,15 +50,9 @@
 	github.com/skeema/knownhosts v1.1.0 // indirect
 	github.com/xanzy/ssh-agent v0.3.3 // indirect
 	golang.org/x/crypto v0.14.0 // indirect
-<<<<<<< HEAD
-	golang.org/x/mod v0.10.0 // indirect
-	golang.org/x/sys v0.13.0 // indirect
-	golang.org/x/tools v0.8.0 // indirect
-=======
 	golang.org/x/mod v0.12.0 // indirect
 	golang.org/x/sys v0.13.0 // indirect
 	golang.org/x/tools v0.13.0 // indirect
->>>>>>> 50f6a865
 	gopkg.in/resty.v1 v1.12.0 // indirect
 	gopkg.in/warnings.v0 v0.1.2 // indirect
 )